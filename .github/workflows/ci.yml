name: CI - Lint and Test

on:
  push:
    branches: [ main, master, develop, beta ]
  pull_request:
    branches: [ main, master, develop, beta ]

permissions:
  contents: read
  issues: write
  pull-requests: write

env:
  CARGO_TERM_COLOR: always
  RUST_BACKTRACE: 1

jobs:
  # =============================================================================
  # Lint and Format Check
  # =============================================================================
  lint:
    name: Lint and Format
    runs-on: ubuntu-24.04
    steps:
      - name: Checkout repository
        uses: actions/checkout@v4

      - name: Install Rust toolchain
        uses: dtolnay/rust-toolchain@stable
        with:
          toolchain: stable
          components: rustfmt, clippy

      - name: Cache cargo registry
        uses: actions/cache@v4
        with:
          path: |
            ~/.cargo/registry
            ~/.cargo/git
            target
          key: ${{ runner.os }}-cargo-lint-${{ hashFiles('**/Cargo.lock') }}

      - name: Check formatting
        run: cargo fmt --all -- --check

      - name: Run clippy
        run: cargo clippy --all-targets --all-features -- -D warnings

  # =============================================================================
  # Test Suite
  # =============================================================================
  test:
    name: Test Suite
    runs-on: ubuntu-24.04

    steps:
      - name: Checkout repository
        uses: actions/checkout@v4

      - name: Install Rust toolchain
        uses: dtolnay/rust-toolchain@stable
        with:
          toolchain: stable

      - name: Install system dependencies
        run: |
          sudo apt-get update
          sudo apt-get install -y pkg-config libssl-dev libpq-dev libmariadb-dev cmake mysql-client postgresql-client

      - name: Start test services with docker-compose
        run: |
          # Start all test services using the exact same configuration
          docker compose -f docker-compose.test.yml up -d
          
          # Wait for services to be healthy
          echo "Waiting for services to be ready..."
          
          # Wait for Redis instances
          for i in {1..60}; do
            if docker exec $(docker ps -q -f "name=redis-test") redis-cli ping &> /dev/null; then
              echo "Redis test is ready!"
              break
            fi
            echo "Waiting for Redis test... ($i/60)"
            sleep 2
          done
          
          # Wait for Redis Cluster
          for i in {1..60}; do
            if docker exec $(docker ps -q -f "name=redis-cluster") redis-cli -p 7003 ping &> /dev/null; then
              echo "Redis cluster is ready!"
              break
            fi
            echo "Waiting for Redis cluster... ($i/60)"
            sleep 2
          done
          
          # Wait for NATS instances
          for i in {1..60}; do
            if curl -f http://localhost:18222/varz &> /dev/null; then
              echo "NATS-1 is ready!"
              break
            fi
            echo "Waiting for NATS-1... ($i/60)"
            sleep 2
          done
          
          for i in {1..60}; do
            if curl -f http://localhost:18223/varz &> /dev/null; then
              echo "NATS-2 is ready!"
              break
            fi
            echo "Waiting for NATS-2... ($i/60)"
            sleep 2
          done
          
          # Wait for MySQL test instance
          for i in {1..60}; do
            if mysql -h 127.0.0.1 -P 13306 -u root -proot123 -e "SELECT 1" &> /dev/null; then
              echo "MySQL test is ready!"
              break
            fi
            echo "Waiting for MySQL test... ($i/60)"
            sleep 2
          done

<<<<<<< HEAD
          # Wait for ScyllaDB test instance
          for i in {1..120}; do
            if docker exec $(docker ps -q -f "name=scylladb-test") nodetool status | grep -q "UN"; then
              echo "ScyllaDB test is ready!"
              break
            fi
            echo "Waiting for ScyllaDB test... ($i/120)"
=======
          # Wait for PostgreSQL test instance
          for i in {1..60}; do
            if PGPASSWORD=postgres123 psql -h 127.0.0.1 -p 15432 -U postgres -d sockudo_test -c "SELECT 1" &> /dev/null; then
              echo "PostgreSQL test is ready!"
              break
            fi
            echo "Waiting for PostgreSQL test... ($i/60)"
>>>>>>> 5f96ddd7
            sleep 2
          done

      - name: Show running services
        run: |
          echo "=== Running Docker containers ==="
          docker ps
          echo "=== Port bindings ==="
          docker port $(docker ps -q -f "name=redis-test") || true
          docker port $(docker ps -q -f "name=redis-cluster") || true
          docker port $(docker ps -q -f "name=nats-1") || true
          docker port $(docker ps -q -f "name=nats-2") || true
          docker port $(docker ps -q -f "name=mysql-test") || true
<<<<<<< HEAD
          docker port $(docker ps -q -f "name=scylladb-test") || true
=======
          docker port $(docker ps -q -f "name=postgres-test") || true
>>>>>>> 5f96ddd7

      - name: Cache cargo registry
        uses: actions/cache@v4
        with:
          path: |
            ~/.cargo/registry
            ~/.cargo/git
            target
          key: ${{ runner.os }}-cargo-test-${{ hashFiles('**/Cargo.lock') }}

      - name: Run tests
        run: cargo test --verbose --all-features
        env:
          # Redis configurations (matching docker-compose.test.yml)
          DATABASE_REDIS_HOST: localhost
          DATABASE_REDIS_PORT: 16379

          # Redis Cluster configuration (matching docker-compose.test.yml)
          REDIS_CLUSTER_NODES: localhost:7001,localhost:7002,localhost:7003

          # NATS configuration (matching docker-compose.test.yml)
          NATS_SERVERS: nats://localhost:14222,nats://localhost:14223

          # MySQL configurations (matching docker-compose.test.yml)
          DATABASE_MYSQL_HOST: localhost
          DATABASE_MYSQL_PORT: 13306
          DATABASE_MYSQL_USER: root
          DATABASE_MYSQL_PASSWORD: root123
          DATABASE_MYSQL_DATABASE: sockudo

<<<<<<< HEAD
          # ScyllaDB configurations (matching docker-compose.test.yml)
          SCYLLADB_NODES: localhost:19042
          SCYLLADB_KEYSPACE: sockudo_test
=======
          # PostgreSQL configurations (matching docker-compose.test.yml)
          DATABASE_POSTGRES_HOST: localhost
          DATABASE_POSTGRES_PORT: 15432
          DATABASE_POSTGRES_USER: postgres
          DATABASE_POSTGRES_PASSWORD: postgres123
          DATABASE_POSTGRES_DATABASE: sockudo_test
>>>>>>> 5f96ddd7

      - name: Cleanup test services
        if: always()
        run: |
          echo "Stopping test services..."
          docker compose -f docker-compose.test.yml down -v || true
          docker system prune -f || true

  # =============================================================================
  # Security Audit
  # =============================================================================
  security:
    name: Security Audit
    runs-on: ubuntu-24.04
    
    steps:
      - name: Checkout repository
        uses: actions/checkout@v4

      - name: Install Rust toolchain
        uses: dtolnay/rust-toolchain@stable
        with:
          toolchain: stable

      - name: Install cargo-audit
        run: cargo install cargo-audit

      - name: Security audit
        run: cargo audit

  # =============================================================================
  # Manual Build Instructions (PR only)
  # =============================================================================
  manual-build-info:
    name: 🔨 Manual Build Instructions
    runs-on: ubuntu-24.04
    needs: [lint, test, security]
    steps:
      - name: Post build instructions
        uses: actions/github-script@v7
        with:
          script: |
            console.log('Starting manual build info job...');
            console.log('Event name:', context.eventName);
            
            const runUrl = `${context.serverUrl}/${context.repo.owner}/${context.repo.repo}/actions/workflows/manual-build.yml`;
            let prNumber, branchName;
            
            if (context.eventName === 'pull_request') {
              prNumber = context.payload.pull_request.number;
              branchName = context.payload.pull_request.head.ref;
            } else if (context.eventName === 'push') {
              // For push events, try to find the associated PR
              branchName = context.ref.replace('refs/heads/', '');
              const prs = await github.rest.pulls.list({
                owner: context.repo.owner,
                repo: context.repo.repo,
                head: `${context.repo.owner}:${branchName}`,
                state: 'open'
              });
              if (prs.data.length > 0) {
                prNumber = prs.data[0].number;
              }
            }
            
            if (!prNumber) {
              console.log('No PR found for this push, skipping');
              return;
            }
            
            console.log('PR number:', prNumber);
            console.log('Branch name:', branchName);
            console.log('Run URL:', runUrl);
            
            // Check if we've already posted instructions
            const comments = await github.rest.issues.listComments({
              owner: context.repo.owner,
              repo: context.repo.repo,
              issue_number: prNumber,
            });
            
            console.log(`Found ${comments.data.length} existing comments`);
            
            const existingComment = comments.data.find(comment => 
              comment.user.login === 'github-actions[bot]' && 
              comment.body.includes('Manual Build Available')
            );
            
            console.log('Existing comment found:', !!existingComment);
            
            if (!existingComment) {
              const body = [
                '## 🔨 Manual Build Available',
                '',
                '**To build artifacts for this PR:**',
                '',
                `1. **Click here:** [🚀 Trigger Manual Build](${runUrl})`,
                '2. Click **"Run workflow"** (green button)',
                `3. Select branch: \`${branchName}\``,
                '4. Choose platforms to build:',
                '   - ☑️ Linux x64 (GNU)',
                '   - ☑️ macOS x64 (Intel)',
                '   - ☑️ macOS ARM64 (Apple Silicon)',
                '   - ☑️ Windows x64',
                '   - ☑️ Docker image',
                '5. Click **"Run workflow"**',
                '',
                '**Artifacts will be posted here when build completes** ⬇️',
                '',
                '---',
                '*This comment will be updated with download links once builds are triggered*'
              ].join('\n');
              
              await github.rest.issues.createComment({
                owner: context.repo.owner,
                repo: context.repo.repo,
                issue_number: prNumber,
                body: body
              });
              
              console.log('Posted manual build instructions to PR');
            } else {
              console.log('Manual build instructions already posted, skipping');
            }<|MERGE_RESOLUTION|>--- conflicted
+++ resolved
@@ -2,9 +2,9 @@
 
 on:
   push:
-    branches: [ main, master, develop, beta ]
+    branches: [main, master, develop, beta]
   pull_request:
-    branches: [ main, master, develop, beta ]
+    branches: [main, master, develop, beta]
 
 permissions:
   contents: read
@@ -72,10 +72,10 @@
         run: |
           # Start all test services using the exact same configuration
           docker compose -f docker-compose.test.yml up -d
-          
+
           # Wait for services to be healthy
           echo "Waiting for services to be ready..."
-          
+
           # Wait for Redis instances
           for i in {1..60}; do
             if docker exec $(docker ps -q -f "name=redis-test") redis-cli ping &> /dev/null; then
@@ -85,7 +85,7 @@
             echo "Waiting for Redis test... ($i/60)"
             sleep 2
           done
-          
+
           # Wait for Redis Cluster
           for i in {1..60}; do
             if docker exec $(docker ps -q -f "name=redis-cluster") redis-cli -p 7003 ping &> /dev/null; then
@@ -95,7 +95,7 @@
             echo "Waiting for Redis cluster... ($i/60)"
             sleep 2
           done
-          
+
           # Wait for NATS instances
           for i in {1..60}; do
             if curl -f http://localhost:18222/varz &> /dev/null; then
@@ -105,7 +105,7 @@
             echo "Waiting for NATS-1... ($i/60)"
             sleep 2
           done
-          
+
           for i in {1..60}; do
             if curl -f http://localhost:18223/varz &> /dev/null; then
               echo "NATS-2 is ready!"
@@ -114,7 +114,7 @@
             echo "Waiting for NATS-2... ($i/60)"
             sleep 2
           done
-          
+
           # Wait for MySQL test instance
           for i in {1..60}; do
             if mysql -h 127.0.0.1 -P 13306 -u root -proot123 -e "SELECT 1" &> /dev/null; then
@@ -125,7 +125,6 @@
             sleep 2
           done
 
-<<<<<<< HEAD
           # Wait for ScyllaDB test instance
           for i in {1..120}; do
             if docker exec $(docker ps -q -f "name=scylladb-test") nodetool status | grep -q "UN"; then
@@ -133,7 +132,9 @@
               break
             fi
             echo "Waiting for ScyllaDB test... ($i/120)"
-=======
+            sleep 2
+          done
+
           # Wait for PostgreSQL test instance
           for i in {1..60}; do
             if PGPASSWORD=postgres123 psql -h 127.0.0.1 -p 15432 -U postgres -d sockudo_test -c "SELECT 1" &> /dev/null; then
@@ -141,7 +142,6 @@
               break
             fi
             echo "Waiting for PostgreSQL test... ($i/60)"
->>>>>>> 5f96ddd7
             sleep 2
           done
 
@@ -155,11 +155,8 @@
           docker port $(docker ps -q -f "name=nats-1") || true
           docker port $(docker ps -q -f "name=nats-2") || true
           docker port $(docker ps -q -f "name=mysql-test") || true
-<<<<<<< HEAD
           docker port $(docker ps -q -f "name=scylladb-test") || true
-=======
           docker port $(docker ps -q -f "name=postgres-test") || true
->>>>>>> 5f96ddd7
 
       - name: Cache cargo registry
         uses: actions/cache@v4
@@ -190,18 +187,16 @@
           DATABASE_MYSQL_PASSWORD: root123
           DATABASE_MYSQL_DATABASE: sockudo
 
-<<<<<<< HEAD
           # ScyllaDB configurations (matching docker-compose.test.yml)
           SCYLLADB_NODES: localhost:19042
           SCYLLADB_KEYSPACE: sockudo_test
-=======
+
           # PostgreSQL configurations (matching docker-compose.test.yml)
           DATABASE_POSTGRES_HOST: localhost
           DATABASE_POSTGRES_PORT: 15432
           DATABASE_POSTGRES_USER: postgres
           DATABASE_POSTGRES_PASSWORD: postgres123
           DATABASE_POSTGRES_DATABASE: sockudo_test
->>>>>>> 5f96ddd7
 
       - name: Cleanup test services
         if: always()
@@ -216,7 +211,7 @@
   security:
     name: Security Audit
     runs-on: ubuntu-24.04
-    
+
     steps:
       - name: Checkout repository
         uses: actions/checkout@v4
@@ -246,10 +241,10 @@
           script: |
             console.log('Starting manual build info job...');
             console.log('Event name:', context.eventName);
-            
+
             const runUrl = `${context.serverUrl}/${context.repo.owner}/${context.repo.repo}/actions/workflows/manual-build.yml`;
             let prNumber, branchName;
-            
+
             if (context.eventName === 'pull_request') {
               prNumber = context.payload.pull_request.number;
               branchName = context.payload.pull_request.head.ref;
@@ -266,32 +261,32 @@
                 prNumber = prs.data[0].number;
               }
             }
-            
+
             if (!prNumber) {
               console.log('No PR found for this push, skipping');
               return;
             }
-            
+
             console.log('PR number:', prNumber);
             console.log('Branch name:', branchName);
             console.log('Run URL:', runUrl);
-            
+
             // Check if we've already posted instructions
             const comments = await github.rest.issues.listComments({
               owner: context.repo.owner,
               repo: context.repo.repo,
               issue_number: prNumber,
             });
-            
+
             console.log(`Found ${comments.data.length} existing comments`);
-            
-            const existingComment = comments.data.find(comment => 
-              comment.user.login === 'github-actions[bot]' && 
+
+            const existingComment = comments.data.find(comment =>
+              comment.user.login === 'github-actions[bot]' &&
               comment.body.includes('Manual Build Available')
             );
-            
+
             console.log('Existing comment found:', !!existingComment);
-            
+
             if (!existingComment) {
               const body = [
                 '## 🔨 Manual Build Available',
@@ -314,14 +309,14 @@
                 '---',
                 '*This comment will be updated with download links once builds are triggered*'
               ].join('\n');
-              
+
               await github.rest.issues.createComment({
                 owner: context.repo.owner,
                 repo: context.repo.repo,
                 issue_number: prNumber,
                 body: body
               });
-              
+
               console.log('Posted manual build instructions to PR');
             } else {
               console.log('Manual build instructions already posted, skipping');
