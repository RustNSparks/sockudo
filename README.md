# Sockudo

A high-performance, scalable WebSocket server implementing the Pusher protocol in Rust.

[![Stars](https://img.shields.io/github/stars/rustnsparks/sockudo?style=social)](https://github.com/Sockudo/sockudo)
[![Build Status](https://img.shields.io/github/actions/workflow/status/rustnsparks/sockudo/ci.yml?branch=main)](https://github.com/rustnsparks/sockudo/actions)
[![License](https://img.shields.io/github/license/rustnsparks/sockudo)](LICENSE)

## Star History

[![Star History Chart](https://api.star-history.com/svg?repos=rustnsparks/sockudo&type=Date)](https://star-history.com/#Sockudo/sockudo&Date)

## Features

- **🚀 High Performance** - Handle 100K+ concurrent connections
- **🔄 Pusher Compatible** - Drop-in replacement for Pusher services
- **🏗️ Scalable Architecture** - Redis, Redis Cluster, NATS adapters
- **🛡️ Production Ready** - Rate limiting, SSL/TLS, metrics
- **⚡ Async Cleanup** - Non-blocking disconnect handling
- **📊 Real-time Metrics** - Prometheus integration

## Quick Start

### Docker (Recommended)

```bash
# Clone and start with Docker Compose
git clone https://github.com/Sockudo/sockudo.git
cd sockudo
make up

# Server runs on http://localhost:6001
# Metrics on http://localhost:9601/metrics
```

### From Source

```bash
# Install Rust (if not already installed)
curl --proto '=https' --tlsv1.2 -sSf https://sh.rustup.rs | sh

<<<<<<< HEAD
## 🔧 Configuration

Sockudo can be configured via a JSON file (default: `config/config.json`) or environment variables. Environment variables generally override file settings for basic options, but the file provides more detailed structure.

### Environment Variables (Key Examples)

Create a `.env` file (or set them in your environment):

```bash
# Basic Settings
HOST=0.0.0.0
PORT=6001
DEBUG=false # Enables more verbose logging

# Database (Example for Redis, adapt for MySQL/Postgres/DynamoDB if used as primary for AppManager)
REDIS_URL=redis://redis:6379/0 # Used by multiple components if not overridden
# For MySQL AppManager:
# DATABASE_MYSQL_HOST=mysql
# DATABASE_MYSQL_USER=sockudo
# DATABASE_MYSQL_PASSWORD=your_mysql_password
# DATABASE_MYSQL_DATABASE=sockudo

# Drivers (Lowercase: "local", "redis", "redis-cluster", "nats", "memory", "mysql", "pgsql", "dynamodb", "sqs")
ADAPTER_DRIVER=redis        # For horizontal scaling
APP_MANAGER_DRIVER=memory   # For app definitions
CACHE_DRIVER=redis          # For caching
QUEUE_DRIVER=redis          # For webhooks & background tasks

# Security
SSL_ENABLED=false # Set to true for production and provide paths
# SSL_CERT_PATH=/path/to/cert.pem
# SSL_KEY_PATH=/path/to/key.pem
# REDIS_PASSWORD=your-redis-password # If Redis requires auth

# Unix Socket (Alternative to HTTP/HTTPS - useful for reverse proxy setups)
UNIX_SOCKET_ENABLED=false # Set to true to use Unix socket instead of HTTP
# UNIX_SOCKET_PATH=/var/run/sockudo/sockudo.sock # Path to Unix socket file
# UNIX_SOCKET_PERMISSION_MODE=660 # Socket file permissions in octal

# Application Defaults (if not using a persistent AppManager or for fallback)
SOCKUDO_DEFAULT_APP_ID=demo-app
SOCKUDO_DEFAULT_APP_KEY=demo-key
SOCKUDO_DEFAULT_APP_SECRET=demo-secret
SOCKUDO_ENABLE_CLIENT_MESSAGES=true # For the default app
```

*Refer to `src/options.rs` and `src/main.rs` for a comprehensive list of all ENV var overrides and their default behaviors.*

### Configuration File (`config/config.json`)

Provides detailed control over all aspects. Below is a snippet; refer to your uploaded `config/config.json` for the full structure.

```json
{
  "debug": false,
  "host": "0.0.0.0",
  "port": 6001,
  "adapter": {
    "driver": "redis", // "local", "redis", "redis-cluster", "nats"
    "redis": { // Settings for 'redis' or 'redis-cluster' if chosen
      "prefix": "sockudo_adapter:",
      "cluster_mode": false // Set true if using redis-cluster via the 'redis' driver config
      // "requests_timeout": 5000
    },
    "cluster": { // Specific settings if driver is 'redis-cluster'
      // "nodes": ["redis://node1:7000", "redis://node2:7001"],
      // "prefix": "sockudo_cluster_adapter:"
    },
    "nats": {
      // "servers": ["nats://nats-server:4222"],
      // "prefix": "sockudo_nats_adapter:"
    }
  },
  "app_manager": {
    "driver": "memory", // "memory", "mysql", "pgsql", "dynamodb"
    "array": { // Used if driver is "memory" and you want to define apps in config
      "apps": [
        {
          "id": "my-app-id",
          "key": "my-app-key",
          "secret": "my-app-secret",
          "max_connections": 1000,
          "enable_client_messages": true,
          // ... other app-specific limits from src/app/config.rs
        }
      ]
    }
    // database-specific app_manager configs would go under "database"
  },
  "cache": {
    "driver": "redis", // "memory", "redis", "redis-cluster", "none"
    "redis": {
      // "prefix": "sockudo_cache:",
      // "url_override": "redis://another-redis:6379"
    },
    "memory": {
      // "ttl": 300, "max_capacity": 10000
    }
  },
  "queue": {
    "driver": "redis", // "memory", "redis", "redis-cluster", "sqs", "none"
    "redis": {
      // "concurrency": 5, "prefix": "sockudo_queue:"
    },
    "sqs": {
      // "region": "us-east-1", "concurrency": 5
    }
  },
  "rate_limiter": {
    "enabled": true,
    "driver": "redis", // Usually "memory" or "redis"
    "api_rate_limit": {
      "max_requests": 100,
      "window_seconds": 60
    },
    "websocket_rate_limit": { // Applied on connection
      "max_requests": 20,
      "window_seconds": 60
    }
  },
  "metrics": {
    "enabled": true,
    "driver": "prometheus", // Currently only prometheus supported
    "port": 9601
  },
  "ssl": {
    "enabled": false,
    // "cert_path": "/path/to/fullchain.pem",
    // "key_path": "/path/to/privkey.pem"
  },
  "unix_socket": {
    "enabled": false, // Set to true to use Unix socket instead of HTTP/HTTPS
    "path": "/var/run/sockudo/sockudo.sock", // Path to Unix socket file
    "permission_mode": "755" // Socket file permissions in octal (preferred)
  }
  // ... many other options available, see src/options.rs
}
```

-----

## 🏗️ Architecture

### System Overview

```
┌─────────────────┐    ┌───────────────────┐    ┌─────────────────┐
│   Client Apps   │    │  Load Balancer    │    │   Sockudo Node  │
│ (Web/Mobile/IoT)│◄──►│ (e.g., Nginx,    │◄──►│     (Rust)      │
│ using PusherJS  │    │      AWS ALB)     │    │                 │
└─────────────────┘    └───────────────────┘    └─────────────────┘
                                                        │ ▲
                                                        │ │ Pub/Sub
                        ┌─────────────────┐             │ ▼
                        │ Pub/Sub Backend │◄────────────┘
                        │ (Redis/NATS for │
                        │ HORIZONTAL_ADAPTER)│
                        └─────────────────┘
                                │
      ┌─────────────────────┐   │   ┌────────────────────┐
      │ App Config Storage  │◄──┘──►│  Cache Storage     │
      │ (MySQL/PG/DynamoDB/ │       │  (Redis/Memory)    │
      │      Memory)        │       └────────────────────┘
      └─────────────────────┘
=======
# Build and run
git clone https://github.com/Sockudo/sockudo.git
cd sockudo
cargo run --release
>>>>>>> b669b2c5
```

## Basic Usage

Connect using any Pusher-compatible client:

```javascript
import Pusher from 'pusher-js';

const pusher = new Pusher('app-key', {
  wsHost: 'localhost',
  wsPort: 6001,
  cluster: '',
  forceTLS: false
});

const channel = pusher.subscribe('my-channel');
channel.bind('my-event', (data) => {
  console.log('Received:', data);
});
```

<<<<<<< HEAD
#### Other Pusher-Compatible Client Libraries

Most Pusher client libraries for other languages (Python, Ruby, Java, .NET/C\#, Swift, Android, etc.) can be configured to connect to a custom host and port, allowing them to work with Sockudo. You'll typically need to set:

- App Key
- Host (your Sockudo server address)
- Port (your Sockudo WebSocket port)
- `forceTLS` (or equivalent for secure connections)
- An `authEndpoint` if using private or presence channels.

#### Native WebSocket

You can also connect directly using any standard WebSocket client, but you'll need to implement the Pusher message format manually (e.g., for `pusher:subscribe`, `pusher:ping`).

```javascript
const ws = new WebSocket('ws://localhost:6001/app/your-app-key');

ws.onopen = () => {
  ws.send(JSON.stringify({
    event: 'pusher:subscribe',
    data: { channel: 'my-channel' }
  }));
};
// ... handle other WebSocket events
```

### Triggering Events from Your Backend (Server-Side)

Use Sockudo's HTTP API. Examples using `curl` are in the "Usage Examples" and "API Reference" sections.
Libraries like Pusher's official PHP or Go server libraries can also be used if you configure their host/port to point to your Sockudo HTTP API endpoint (`http://localhost:6001` by default).

**PHP (Pusher Server SDK - configured for Sockudo)**

```php
<?php
require __DIR__ . '/vendor/autoload.php';

$options = [
  'host' => 'localhost', // Sockudo HTTP API host
  'port' => 6001,        // Sockudo HTTP API port
  'scheme' => 'http',    // 'https' if SSL_ENABLED=true on Sockudo
  'encrypted' => false,  // Relevant for Pusher Cloud, less so here
  'useTLS' => false,     // Set true if Sockudo is using HTTPS
  // cluster parameter is often not needed when directly targeting Sockudo
];

// Ensure 'your-app-id' matches an 'id' field in one of your configured apps in Sockudo
$pusher = new Pusher\Pusher('your-app-key', 'your-app-secret', 'your-app-id', $options);

$data = ['message' => 'hello world from PHP backend via Sockudo'];
$pusher->trigger('my-channel', 'my-event', $data);
?>
```

**Go (Pusher HTTP Go - configured for Sockudo)**

```go
package main

import (
	"fmt"
	"[github.com/pusher/pusher-http-go/v5](https://github.com/pusher/pusher-http-go/v5)"
)

func main() {
	client := pusher.Client{
		AppID:   "your-app-id",     // Matches 'id' in Sockudo app config
		Key:     "your-app-key",    // Matches 'key'
		Secret:  "your-app-secret", // Matches 'secret'
		Host:    "localhost:6001",  // Sockudo HTTP API host and port
		Secure:  false,             // Set to true if Sockudo is using HTTPS
	}

	data := map[string]string{"message": "hello from Go backend via Sockudo"}
	events, err := client.Trigger("my-channel", "my-event", data)
	if err != nil {
		fmt.Println("Error triggering event:", err)
		return
	}
	fmt.Printf("Events triggered: %+v\n", events)
}
```

-----

## 🔌 Unix Socket Support

Sockudo supports Unix domain sockets as an alternative to HTTP/HTTPS servers, providing performance benefits and security advantages when deployed behind reverse proxies.

### Benefits of Unix Sockets

- **Performance**: Eliminates TCP/IP stack overhead for local communication
- **Security**: Unix sockets are filesystem objects, not network accessible
- **Flexibility**: Easier deployment behind reverse proxies without port conflicts
- **Resource Efficiency**: Single server process instead of concurrent HTTP + Unix socket

### Configuration

**Important**: When Unix socket is enabled, the HTTP/HTTPS server will **NOT** start. This is an either/or choice, not concurrent operation.

#### Environment Variables
```bash
# Enable Unix socket (disables HTTP/HTTPS)
UNIX_SOCKET_ENABLED=true
UNIX_SOCKET_PATH=/var/run/sockudo/sockudo.sock
UNIX_SOCKET_PERMISSION_MODE=660  # Octal permissions
```

#### Configuration File
```json
{
  "unix_socket": {
    "enabled": true,
    "path": "/var/run/sockudo/sockudo.sock",
    "permission_mode": "755"  // Octal string notation (recommended)
  }
}
```

**Alternative formats supported:**
```json
"permission_mode": "755"  // Octal string (recommended)
"permission_mode": 755    // Parsed as octal if ≤ 777 and all digits 0-7
"permission_mode": 493    // Decimal equivalent (legacy support)
```

#### Common Permission Values
| Octal | JSON Value | Permissions | Use Case |
|-------|------------|-------------|----------|
| `755` | `"755"` | rwxr-xr-x | Standard (recommended) |
| `660` | `"660"` | rw-rw---- | Restricted to group |
| `644` | `"644"` | rw-r--r-- | Read-only for group/others |

### Reverse Proxy Integration

#### Nginx Configuration Example
```nginx
upstream sockudo {
    server unix:/var/run/sockudo/sockudo.sock;
}

server {
    listen 80;
    server_name your-domain.com;

    # WebSocket upgrade support
    location / {
        proxy_pass http://sockudo;
        proxy_http_version 1.1;
        proxy_set_header Upgrade $http_upgrade;
        proxy_set_header Connection $connection_upgrade;
        proxy_set_header Host $host;
        proxy_cache_bypass $http_upgrade;

        # Forward real IP
        proxy_set_header X-Real-IP $remote_addr;
        proxy_set_header X-Forwarded-For $proxy_add_x_forwarded_for;
        proxy_set_header X-Forwarded-Proto $scheme;
    }
}
```

#### Apache Configuration Example
```apache
<VirtualHost *:80>
    ServerName your-domain.com

    # Enable proxy modules: proxy, proxy_http, proxy_wstunnel
    ProxyRequests Off
    ProxyPreserveHost On

    # WebSocket support
    ProxyPass / unix:/var/run/sockudo/sockudo.sock|http://localhost/
    ProxyPassReverse / unix:/var/run/sockudo/sockudo.sock|http://localhost/

    # WebSocket upgrade
    RewriteEngine on
    RewriteCond %{HTTP:Upgrade} websocket [NC]
    RewriteCond %{HTTP:Connection} upgrade [NC]
    RewriteRule ^/?(.*) "ws://localhost/$1" [P,L]
</VirtualHost>
```

### Platform Support

Unix sockets are supported on Unix-like systems:
- ✅ Linux (all distributions)
- ✅ macOS
- ❌ Windows (configuration ignored, falls back to HTTP)

-----

## 🚢 Deployment
=======
## Configuration
>>>>>>> b669b2c5

### Environment Variables

```bash
# Basic settings
PORT=6001
HOST=0.0.0.0
DEBUG=false

# Default app credentials
SOCKUDO_DEFAULT_APP_ID=app-id
SOCKUDO_DEFAULT_APP_KEY=app-key
SOCKUDO_DEFAULT_APP_SECRET=app-secret

# Scaling drivers
ADAPTER_DRIVER=redis          # local, redis, redis-cluster, nats
CACHE_DRIVER=redis           # memory, redis, redis-cluster, none
QUEUE_DRIVER=redis           # memory, redis, redis-cluster, sqs, none
```

### Performance Tuning

```bash
# Connection limits
SOCKUDO_DEFAULT_APP_MAX_CONNECTIONS=100000
SOCKUDO_DEFAULT_APP_MAX_CLIENT_EVENTS_PER_SECOND=10000

# Cleanup performance (for handling mass disconnects)
CLEANUP_QUEUE_BUFFER_SIZE=50000
CLEANUP_BATCH_SIZE=25
CLEANUP_WORKER_THREADS=auto

# CPU scaling
ADAPTER_BUFFER_MULTIPLIER_PER_CPU=128
```

## Deployment Scenarios

| Scenario | CPU/RAM | Adapter | Cache | Queue | Max Connections |
|----------|---------|---------|-------|-------|-----------------|
| **Development** | 1vCPU/1GB | local | memory | memory | 1K |
| **Small Production** | 2vCPU/2GB | redis | redis | redis | 10K |
| **High Traffic** | 4vCPU/4GB+ | redis | redis | redis | 50K+ |
| **Multi-Region** | 8vCPU/8GB+ | redis-cluster | redis-cluster | redis-cluster | 100K+ |

## Architecture

```
┌─────────────────┐    ┌─────────────────┐    ┌─────────────────┐
│   Load Balancer │────│   Sockudo Node  │────│   Redis Cluster │
│    (Nginx)      │    │    (Rust/Tokio) │    │  (State Store)  │
└─────────────────┘    └─────────────────┘    └─────────────────┘
         │                       │                       │
         │              ┌─────────────────┐             │
         └──────────────│   Sockudo Node  │─────────────┘
                        │    (Rust/Tokio) │
                        └─────────────────┘
```

## Documentation

- **[Full Documentation](docs/)** - Complete setup and configuration guide
- **[Performance Tuning](docs/QUEUE_CONFIG.md)** - Optimize for your workload
- **[Docker Deployment](docker-compose.yml)** - Production-ready containers
- **[API Reference](docs/API.md)** - WebSocket and HTTP API details

## Testing

```bash
# Run all tests
make test

# Interactive WebSocket testing
cd test/interactive && npm install && npm start
# Open http://localhost:3000

# Load testing
make benchmark
```

## Contributing

1. Fork the repository
2. Create a feature branch (`git checkout -b feature/amazing-feature`)
3. Commit your changes (`git commit -m 'Add amazing feature'`)
4. Push to the branch (`git push origin feature/amazing-feature`)
5. Open a Pull Request

## License

Licensed under the [MIT License](LICENSE).

## Support

- **Issues**: [GitHub Issues](https://github.com/Sockudo/sockudo/issues)
- **Discussions**: [GitHub Discussions](https://github.com/RustNSparks/sockudo/discussions)
- **Documentation**: [sockudo.app](https://sockudo.app)
- **Discord**: [Join our Discord](https://discord.gg/ySfNxfh2gZ)
- **X**: [@sockudorealtime](https://x.com/sockudorealtime)
- **Email**: [sockudorealtime](mailto:sockudorealtime@gmail.com)<|MERGE_RESOLUTION|>--- conflicted
+++ resolved
@@ -39,19 +39,41 @@
 # Install Rust (if not already installed)
 curl --proto '=https' --tlsv1.2 -sSf https://sh.rustup.rs | sh
 
-<<<<<<< HEAD
-## 🔧 Configuration
-
-Sockudo can be configured via a JSON file (default: `config/config.json`) or environment variables. Environment variables generally override file settings for basic options, but the file provides more detailed structure.
-
-### Environment Variables (Key Examples)
-
-Create a `.env` file (or set them in your environment):
-
-```bash
-# Basic Settings
+# Build and run
+git clone https://github.com/Sockudo/sockudo.git
+cd sockudo
+cargo run --release
+```
+
+## Basic Usage
+
+Connect using any Pusher-compatible client:
+
+```javascript
+import Pusher from 'pusher-js';
+
+const pusher = new Pusher('app-key', {
+  wsHost: 'localhost',
+  wsPort: 6001,
+  cluster: '',
+  forceTLS: false
+});
+
+const channel = pusher.subscribe('my-channel');
+channel.bind('my-event', (data) => {
+  console.log('Received:', data);
+});
+```
+
+## Configuration
+
+### Environment Variables
+
+```bash
+# Basic settings
+PORT=6001
 HOST=0.0.0.0
-PORT=6001
+DEBUG=false
 DEBUG=false # Enables more verbose logging
 
 # Database (Example for Redis, adapt for MySQL/Postgres/DynamoDB if used as primary for AppManager)
@@ -204,62 +226,84 @@
       │ (MySQL/PG/DynamoDB/ │       │  (Redis/Memory)    │
       │      Memory)        │       └────────────────────┘
       └─────────────────────┘
-=======
-# Build and run
-git clone https://github.com/Sockudo/sockudo.git
-cd sockudo
-cargo run --release
->>>>>>> b669b2c5
-```
-
-## Basic Usage
-
-Connect using any Pusher-compatible client:
+```
+
+### Core Components
+
+- **Connection Handler (`adapter::handler`)**: Manages individual WebSocket connections, message parsing, authentication, and routing to appropriate handlers.
+- **Channel Manager (`channel::manager`)**: Handles channel subscriptions, presence state, and signature validation for channel access.
+- **Adapter (`adapter`)**: Abstract interface for connection management and message broadcasting.
+    - **Local Adapter (`adapter::local_adapter`)**: Single-node operation.
+    - **Horizontal Adapters (`adapter::redis_adapter`, `adapter::redis_cluster_adapter`, `adapter::nats_adapter`)**: Enable multi-node setups by using Redis, Redis Cluster, or NATS for pub/sub to synchronize state and broadcast messages across instances.
+- **App Manager (`app::manager`)**: Manages application configurations (keys, secrets, limits, features), with backends like Memory, MySQL, PostgreSQL, or DynamoDB.
+- **Cache Manager (`cache::manager`)**: Provides caching for frequently accessed data (e.g., channel information, app settings) with Memory or Redis backends.
+- **Queue Manager (`queue::manager`)**: Handles background tasks, primarily for delivering webhooks, using Memory, Redis, Redis Cluster, or SQS.
+- **Rate Limiter (`rate_limiter`)**: Protects against abuse with configurable limits, using Memory or Redis.
+- **Webhook System (`webhook`)**: Delivers real-time server events (e.g., channel occupied/vacated, member added/removed) to configured HTTP endpoints or AWS Lambda functions.
+- **Metrics Collector (`metrics`)**: Exposes Prometheus metrics for monitoring performance and health.
+- **HTTP Handler (`http_handler`)**: Provides the Pusher-compatible REST API for triggering events and querying server state.
+- **WebSocket Handler (`ws_handler`)**: Manages the WebSocket upgrade process and initial connection setup.
+
+### Supported Architectures
+
+- **Single Node**: Ideal for development, testing, and smaller applications. Uses `local` adapter and `memory` for other components if not otherwise configured.
+- **Multi-Node (Clustered)**: Achieves horizontal scalability using Redis, Redis Cluster, or NATS as the `adapter.driver` for message broadcasting and state synchronization between Sockudo instances.
+- **Microservices Integration**: Sockudo can act as the real-time layer in a microservices architecture, receiving events to broadcast via its HTTP API.
+- **Serverless Integration**: Webhooks can trigger AWS Lambda functions, allowing for serverless processing of Sockudo events.
+
+-----
+
+## 🔗 Client Integration
+
+Sockudo implements the **Pusher WebSocket protocol**. This means you can use any Pusher-compatible **client-side library** to connect to Sockudo for real-time messaging.
+
+For triggering events from **your application backend** (server-to-server), you would use Sockudo's HTTP API (see API Reference section), potentially with an HTTP client or a Pusher *server-side* library configured to point to Sockudo's HTTP API endpoints.
+
+### Recommended Client-Side Libraries (for WebSocket Connection)
+
+#### JavaScript/TypeScript (PusherJS)
+
+This is the most common library for frontend integration.
+
+```bash
+npm install pusher-js
+```
 
 ```javascript
 import Pusher from 'pusher-js';
 
-const pusher = new Pusher('app-key', {
-  wsHost: 'localhost',
-  wsPort: 6001,
-  cluster: '',
-  forceTLS: false
+const pusher = new Pusher('your-app-key', { // Use the 'key' from your app config
+  wsHost: 'localhost',      // Your Sockudo host
+  wsPort: 6001,             // Your Sockudo WebSocket port
+  wssPort: 6001,            // Your Sockudo WSS port (if SSL_ENABLED=true)
+  forceTLS: false,          // Set true if using WSS
+  enabledTransports: ['ws', 'wss'],
+  cluster: 'mt1', // Required by pusher-js, value doesn't impact Sockudo directly
+  disableStats: true, // Recommended
+  authEndpoint: '/your-backend-auth-endpoint-for-private-channels', // For private/presence channels
+  // authTransport: 'ajax' // or 'jsonp'
 });
 
-const channel = pusher.subscribe('my-channel');
-channel.bind('my-event', (data) => {
-  console.log('Received:', data);
+const channel = pusher.subscribe('public-channel');
+channel.bind('some-event', (data) => {
+  console.log('Received data:', data);
 });
 ```
 
-<<<<<<< HEAD
 #### Other Pusher-Compatible Client Libraries
 
-Most Pusher client libraries for other languages (Python, Ruby, Java, .NET/C\#, Swift, Android, etc.) can be configured to connect to a custom host and port, allowing them to work with Sockudo. You'll typically need to set:
-
-- App Key
-- Host (your Sockudo server address)
-- Port (your Sockudo WebSocket port)
-- `forceTLS` (or equivalent for secure connections)
-- An `authEndpoint` if using private or presence channels.
-
-#### Native WebSocket
-
-You can also connect directly using any standard WebSocket client, but you'll need to implement the Pusher message format manually (e.g., for `pusher:subscribe`, `pusher:ping`).
-
-```javascript
-const ws = new WebSocket('ws://localhost:6001/app/your-app-key');
-
-ws.onopen = () => {
-  ws.send(JSON.stringify({
-    event: 'pusher:subscribe',
-    data: { channel: 'my-channel' }
-  }));
-};
-// ... handle other WebSocket events
-```
-
-### Triggering Events from Your Backend (Server-Side)
+# Default app credentials
+SOCKUDO_DEFAULT_APP_ID=app-id
+SOCKUDO_DEFAULT_APP_KEY=app-key
+SOCKUDO_DEFAULT_APP_SECRET=app-secret
+
+# Scaling drivers
+ADAPTER_DRIVER=redis          # local, redis, redis-cluster, nats
+CACHE_DRIVER=redis           # memory, redis, redis-cluster, none
+QUEUE_DRIVER=redis           # memory, redis, redis-cluster, sqs, none
+```
+
+### Performance Tuning
 
 Use Sockudo's HTTP API. Examples using `curl` are in the "Usage Examples" and "API Reference" sections.
 Libraries like Pusher's official PHP or Go server libraries can also be used if you configure their host/port to point to your Sockudo HTTP API endpoint (`http://localhost:6001` by default).
@@ -426,30 +470,12 @@
 -----
 
 ## 🚢 Deployment
-=======
-## Configuration
->>>>>>> b669b2c5
-
-### Environment Variables
-
-```bash
-# Basic settings
-PORT=6001
-HOST=0.0.0.0
-DEBUG=false
-
-# Default app credentials
-SOCKUDO_DEFAULT_APP_ID=app-id
-SOCKUDO_DEFAULT_APP_KEY=app-key
-SOCKUDO_DEFAULT_APP_SECRET=app-secret
-
-# Scaling drivers
-ADAPTER_DRIVER=redis          # local, redis, redis-cluster, nats
-CACHE_DRIVER=redis           # memory, redis, redis-cluster, none
-QUEUE_DRIVER=redis           # memory, redis, redis-cluster, sqs, none
-```
-
-### Performance Tuning
+
+Refer to `README-Docker.md` for comprehensive Docker deployment instructions.
+
+### Docker Deployment (Recommended)
+
+#### Development
 
 ```bash
 # Connection limits
