--- conflicted
+++ resolved
@@ -15,12 +15,7 @@
     pub async fn create(
         config: &AdapterConfig,
         db_config: &DatabaseConfig,
-<<<<<<< HEAD
-        debug_enabled: bool,
-    ) -> Result<Box<dyn ConnectionManager + Send + Sync>> {
-=======
     ) -> Result<Box<dyn Adapter + Send + Sync>> {
->>>>>>> b3380237
         info!(
             "{}",
             format!(
