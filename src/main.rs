#![allow(unused_variables)]
#![allow(dead_code)]
#![allow(unused_assignments)]

mod adapter;
mod app;
mod cache;
mod channel;
pub mod cleanup;
mod error;
mod http_handler;
mod metrics;
mod middleware;
mod namespace;
mod options;
mod presence;
mod protocol;
mod queue;
mod rate_limiter;
mod token;
pub mod utils;
mod watchlist;
mod webhook;
mod websocket;
mod ws_handler;

use axum::extract::{DefaultBodyLimit, Request};
use axum::http::Method;
use axum::http::header::HeaderName;
use axum::http::uri::Authority;
use axum::http::{HeaderValue, StatusCode, Uri};
use axum::response::Redirect;
use axum::routing::{get, post};
use axum::{BoxError, Router, ServiceExt, middleware as axum_middleware};
use axum_extra::extract::Host;
use axum_server::tls_rustls::RustlsConfig;
use clap::Parser;
use error::Error;
use futures_util::future::join_all;
use std::net::SocketAddr;
use std::str::FromStr;
use std::sync::Arc;
use std::sync::atomic::{AtomicBool, Ordering};
use std::time::Duration;
use tokio::net::TcpListener;
use tokio::signal;
use tokio::sync::{Mutex, RwLock};

// Updated factory imports
use crate::adapter::factory::AdapterFactory;
use crate::app::factory::AppManagerFactory;
use crate::cache::factory::CacheManagerFactory;
use crate::channel::ChannelManager;
use crate::cleanup::{CleanupConfig, CleanupSender};
use crate::error::Result;
use crate::http_handler::{
    batch_events, channel, channel_users, channels, events, metrics, terminate_user_connections,
    up, usage,
};

use crate::metrics::MetricsFactory;
use crate::options::{AdapterDriver, QueueDriver, ServerOptions};
use crate::queue::manager::{QueueManager, QueueManagerFactory};
use crate::rate_limiter::RateLimiter;
use crate::rate_limiter::factory::RateLimiterFactory;
use crate::rate_limiter::middleware::IpKeyExtractor;
use crate::webhook::integration::{BatchingConfig, WebhookConfig, WebhookIntegration};
use crate::ws_handler::handle_ws_upgrade;
use tower_http::cors::{AllowOrigin, CorsLayer};
use tower_layer::Layer;
// Import tracing and tracing_subscriber parts
use tracing::{debug, error, info, warn}; // Added LevelFilter
use tracing_subscriber::{EnvFilter, fmt, layer::SubscriberExt, reload, util::SubscriberInitExt};

// Import concrete adapter types for downcasting if set_metrics is specific
use crate::adapter::ConnectionHandler;
use crate::adapter::ConnectionManager;
use crate::adapter::local_adapter::LocalAdapter;
use crate::adapter::nats_adapter::NatsAdapter;
use crate::adapter::redis_adapter::RedisAdapter;
use crate::adapter::redis_cluster_adapter::RedisClusterAdapter;
use crate::app::auth::AuthValidator;
// AppManager trait and concrete types
use crate::app::manager::AppManager;
// CacheManager trait and concrete types
use crate::cache::manager::CacheManager;
use crate::cache::memory_cache_manager::MemoryCacheManager; // Import for fallback
// MetricsInterface trait
use crate::cleanup::multi_worker::MultiWorkerCleanupSystem;
use crate::metrics::MetricsInterface;
use crate::middleware::pusher_api_auth_middleware;
use crate::websocket::WebSocketRef;

/// Server state containing all managers
struct ServerState {
    app_manager: Arc<dyn AppManager + Send + Sync>,
    channel_manager: Arc<RwLock<ChannelManager>>,
    connection_manager: Arc<Mutex<dyn ConnectionManager + Send + Sync>>,
    auth_validator: Arc<AuthValidator>,
    cache_manager: Arc<Mutex<dyn CacheManager + Send + Sync>>,
    queue_manager: Option<Arc<QueueManager>>,
    webhooks_integration: Arc<WebhookIntegration>,
    metrics: Option<Arc<Mutex<dyn MetricsInterface + Send + Sync>>>,
    running: AtomicBool,
    http_api_rate_limiter: Option<Arc<dyn RateLimiter + Send + Sync>>,
    debug_enabled: bool,
    cleanup_queue: Option<CleanupSender>,
    cleanup_worker_handles: Option<Vec<tokio::task::JoinHandle<()>>>,
    cleanup_config: CleanupConfig,
}

/// Main server struct
struct SockudoServer {
    config: ServerOptions,
    state: ServerState,
    handler: Arc<ConnectionHandler>,
}

/// Normalize URI path by removing trailing slashes (except for root "/")
fn normalize_uri_path(path: &str) -> String {
    if path.len() > 1 && path.ends_with('/') {
        path[..path.len() - 1].to_string()
    } else {
        path.to_string()
    }
}

/// Common logic for URI normalization
fn normalize_request_uri<B>(mut req: Request<B>) -> Request<B> {
    let uri = req.uri();
    let normalized_path = normalize_uri_path(uri.path());

    if normalized_path != uri.path() {
        let mut parts = uri.clone().into_parts();
        if let Some(path_and_query) = &parts.path_and_query {
            let query = path_and_query
                .query()
                .map(|q| format!("?{q}"))
                .unwrap_or_default();
            let new_path_and_query = format!("{normalized_path}{query}");
            if let Ok(new_pq) = new_path_and_query.parse() {
                parts.path_and_query = Some(new_pq);
                if let Ok(new_uri) = Uri::from_parts(parts) {
                    *req.uri_mut() = new_uri;
                }
            }
        }
    }
    req
}

/// Request URI rewriter for SSL connections
fn rewrite_request_uri_ssl<B>(req: Request<B>) -> Request<B> {
    normalize_request_uri(req)
}

/// Request URI rewriter for non-SSL connections
fn rewrite_request_uri<B>(req: Request<B>) -> Request<B> {
    normalize_request_uri(req)
}

#[derive(Parser, Debug)]
#[command(version, about, long_about = None)]
struct Args {
    #[arg(short, long)]
    config: Option<String>,
}

impl SockudoServer {
    async fn get_http_addr(&self) -> SocketAddr {
        utils::resolve_socket_addr(&self.config.host, self.config.port, "HTTP server").await
    }

    async fn get_metrics_addr(&self) -> SocketAddr {
        utils::resolve_socket_addr(
            &self.config.metrics.host,
            self.config.metrics.port,
            "Metrics server",
        )
        .await
    }

    async fn new(config: ServerOptions) -> Result<Self> {
        let debug_enabled = config.debug;
        info!(
            "Initializing Sockudo server with new configuration... Debug mode: {}",
            debug_enabled
        );

        let app_manager = AppManagerFactory::create(&config.app_manager, &config.database).await?;
        info!(
            "AppManager initialized with driver: {:?}",
            config.app_manager.driver
        );

        let connection_manager = AdapterFactory::create(&config.adapter, &config.database).await?;

        info!(
            "Adapter initialized with driver: {:?}",
            config.adapter.driver
        );

        let cache_manager = CacheManagerFactory::create(&config.cache, &config.database.redis)
            .await
            .unwrap_or_else(|e| {
                warn!(
                    "CacheManagerFactory creation failed: {}. Using a NoOp (Memory) Cache.",
                    e
                );
                let fallback_cache_options = config.cache.memory.clone();
                Arc::new(Mutex::new(MemoryCacheManager::new(
                    "fallback_cache".to_string(),
                    fallback_cache_options,
                )))
            });
        info!(
            "CacheManager initialized with driver: {:?}",
            config.cache.driver
        );

        let channel_manager =
            Arc::new(RwLock::new(ChannelManager::new(connection_manager.clone())));
        let auth_validator = Arc::new(AuthValidator::new(app_manager.clone()));

        let metrics = if config.metrics.enabled {
            info!(
                "Initializing metrics with driver: {:?}",
                config.metrics.driver
            );
            match MetricsFactory::create(
                config.metrics.driver.as_ref(),
                config.metrics.port,
                Some(&config.metrics.prometheus.prefix),
            )
            .await
            {
                Some(metrics_driver) => {
                    info!("Metrics driver initialized successfully");
                    Some(metrics_driver)
                }
                None => {
                    warn!("Failed to initialize metrics driver, metrics will be disabled");
                    None
                }
            }
        } else {
            info!("Metrics are disabled in configuration");
            None
        };

        let http_api_rate_limiter_instance = if config.rate_limiter.enabled {
            RateLimiterFactory::create(
                &config.rate_limiter,
                &config.database.redis
            ).await.unwrap_or_else(|e| {
                error!("Failed to initialize HTTP API rate limiter: {}. Using a permissive limiter.", e);
                Arc::new(rate_limiter::memory_limiter::MemoryRateLimiter::new(u32::MAX, 1)) // Permissive limiter
            })
        } else {
            info!("HTTP API Rate limiting is globally disabled. Using a permissive limiter.");
            Arc::new(rate_limiter::memory_limiter::MemoryRateLimiter::new(
                // Permissive limiter
                u32::MAX,
                1,
            ))
        };
        info!(
            "HTTP API RateLimiter initialized (enabled: {}) with driver: {:?}",
            config.rate_limiter.enabled, config.rate_limiter.driver
        );

        let owned_default_queue_redis_url: String;
        let queue_redis_url_arg: Option<&str>;

        if let Some(url_override) = config.queue.redis.url_override.as_ref() {
            queue_redis_url_arg = Some(url_override.as_str());
        } else {
            owned_default_queue_redis_url = format!(
                "redis://{}:{}",
                config.database.redis.host, config.database.redis.port
            );
            queue_redis_url_arg = Some(&owned_default_queue_redis_url);
        }

        // In the SockudoServer::new method, replace the queue manager initialization:

        let queue_manager_opt = if config.queue.driver != QueueDriver::None {
            let (queue_redis_url_or_nodes, queue_prefix, queue_concurrency) =
                match config.queue.driver {
                    QueueDriver::Redis => {
                        let owned_default_queue_redis_url: String;
                        let queue_redis_url_arg: Option<&str>;

                        if let Some(url_override) = config.queue.redis.url_override.as_ref() {
                            queue_redis_url_arg = Some(url_override.as_str());
                        } else {
                            owned_default_queue_redis_url = format!(
                                "redis://{}:{}",
                                config.database.redis.host, config.database.redis.port
                            );
                            queue_redis_url_arg = Some(&owned_default_queue_redis_url);
                        }

                        (
                            queue_redis_url_arg.map(|s| s.to_string()),
                            config
                                .queue
                                .redis
                                .prefix
                                .as_deref()
                                .unwrap_or("sockudo_queue:"),
                            config.queue.redis.concurrency as usize,
                        )
                    }
                    QueueDriver::RedisCluster => {
                        // For Redis cluster, use nodes from configuration
                        let cluster_nodes = if config.queue.redis_cluster.nodes.is_empty() {
                            // Fallback to default cluster nodes
                            vec![
                                "redis://127.0.0.1:7000".to_string(),
                                "redis://127.0.0.1:7001".to_string(),
                                "redis://127.0.0.1:7002".to_string(),
                            ]
                        } else {
                            config.queue.redis_cluster.nodes.clone()
                        };

                        // Join nodes with comma for the factory
                        let nodes_str = cluster_nodes.join(",");

                        (
                            Some(nodes_str),
                            config
                                .queue
                                .redis_cluster
                                .prefix
                                .as_deref()
                                .unwrap_or("sockudo_queue:"),
                            config.queue.redis_cluster.concurrency as usize,
                        )
                    }
                    _ => (None, "sockudo_queue:", 5), // Default fallback
                };

            match QueueManagerFactory::create(
                config.queue.driver.as_ref(),
                queue_redis_url_or_nodes.as_deref(),
                Some(queue_prefix),
                Some(queue_concurrency),
            )
            .await
            {
                Ok(queue_driver_impl) => {
                    info!(
                        "Queue manager initialized with driver: {:?}",
                        config.queue.driver
                    );
                    Some(Arc::new(QueueManager::new(queue_driver_impl)))
                }
                Err(e) => {
                    warn!(
                        "Failed to initialize queue manager with driver '{:?}': {}, queues will be disabled",
                        config.queue.driver, e
                    );
                    None
                }
            }
        } else {
            info!("Queue driver set to None, queue manager will be disabled.");
            None
        };

        let webhook_redis_url = if let Some(url_override) = config.queue.redis.url_override.as_ref()
        {
            url_override.clone()
        } else {
            format!(
                "redis://{}:{}",
                config.database.redis.host, config.database.redis.port
            )
        };

        let webhook_config_for_integration = WebhookConfig {
            enabled: true, // Assuming webhooks are generally enabled if configured
            batching: BatchingConfig {
                enabled: config.webhooks.batching.enabled,
                duration: config.webhooks.batching.duration,
            },
            queue_driver: config.queue.driver.as_ref().to_string(),
            redis_url: Some(webhook_redis_url),
            redis_prefix: Some(config.database.redis.key_prefix.clone() + "webhooks:"), // Ensure key_prefix exists
            redis_concurrency: Some(config.queue.redis.concurrency as usize),
            process_id: config.instance.process_id.clone(),
            debug: config.debug,
        };

        let webhook_integration = match WebhookIntegration::new(
            webhook_config_for_integration,
            app_manager.clone(),
        )
        .await
        {
            Ok(integration) => {
                info!("Webhook integration initialized successfully");
                Arc::new(integration)
            }
            Err(e) => {
                warn!(
                    "Failed to initialize webhook integration: {}, webhooks will be disabled",
                    e
                );
                // Create a disabled WebhookIntegration as a fallback
                let disabled_config = WebhookConfig {
                    enabled: false,
                    ..Default::default() // Use default for other fields
                };
                // This should not fail if enabled is false
                Arc::new(WebhookIntegration::new(disabled_config, app_manager.clone()).await?)
            }
        };

        // Initialize cleanup queue if enabled
        let cleanup_config = config.cleanup.clone();

        // Validate cleanup configuration
        if let Err(e) = cleanup_config.validate() {
            error!("Invalid cleanup configuration: {}", e);
            return Err(Error::Internal(format!(
                "Invalid cleanup configuration: {}",
                e
            )));
        }

        let (cleanup_queue, cleanup_worker_handles) = if cleanup_config.async_enabled {
            let multi_worker_system = MultiWorkerCleanupSystem::new(
                connection_manager.clone(),
                channel_manager.clone(),
                app_manager.clone(),
                Some(webhook_integration.clone()),
                cleanup_config.clone(),
            );

            // Create unified cleanup sender based on worker configuration
            let cleanup_sender =
                if let Some(direct_sender) = multi_worker_system.get_direct_sender() {
                    info!("Using direct sender for single worker (optimized)");
                    CleanupSender::Direct(direct_sender)
                } else {
                    info!("Using multi-worker sender with round-robin distribution");
                    CleanupSender::Multi(multi_worker_system.get_sender())
                };

            let worker_handles = multi_worker_system.get_worker_handles();

            info!("Multi-worker cleanup system initialized");
            (Some(cleanup_sender), Some(worker_handles))
        } else {
            (None, None)
        };

        let state = ServerState {
            app_manager: app_manager.clone(),
            channel_manager: channel_manager.clone(),
            connection_manager: connection_manager.clone(),
            auth_validator,
            cache_manager,
            queue_manager: queue_manager_opt,
            webhooks_integration: webhook_integration.clone(),
            metrics: metrics.clone(),
            running: AtomicBool::new(true),
            http_api_rate_limiter: Some(http_api_rate_limiter_instance.clone()),
            debug_enabled,
            cleanup_queue,
            cleanup_worker_handles,
            cleanup_config,
        };

        let handler = Arc::new(ConnectionHandler::new(
            state.app_manager.clone(),
            state.channel_manager.clone(),
            state.connection_manager.clone(),
            state.cache_manager.clone(),
            state.metrics.clone(),
            Some(webhook_integration), // Pass the (potentially disabled) webhook_integration
            config.clone(),
            state.cleanup_queue.clone(),
        ));

        // Set metrics for adapters
        if let Some(metrics_instance_arc) = &metrics {
            let mut connection_manager_guard = state.connection_manager.lock().await;
            // Get a mutable reference to the trait object inside the MutexGuard
            let adapter_as_any: &mut dyn std::any::Any = connection_manager_guard.as_any_mut();

            match config.adapter.driver {
                AdapterDriver::Redis => {
                    if let Some(adapter_mut) = adapter_as_any.downcast_mut::<RedisAdapter>() {
                        adapter_mut
                            .set_metrics(metrics_instance_arc.clone())
                            .await
                            .ok(); // .ok() converts Result to Option, ignoring error
                        info!("Set metrics for RedisAdapter");
                    } else {
                        warn!("Failed to downcast to RedisAdapter for metrics setup");
                    }
                }
                AdapterDriver::Nats => {
                    if let Some(adapter_mut) = adapter_as_any.downcast_mut::<NatsAdapter>() {
                        adapter_mut
                            .set_metrics(metrics_instance_arc.clone())
                            .await
                            .ok();
                        info!("Set metrics for NatsAdapter");
                    } else {
                        warn!("Failed to downcast to NatsAdapter for metrics setup");
                    }
                }
                AdapterDriver::RedisCluster => {
                    // Assuming RedisClusterAdapter also has a set_metrics method
                    if let Some(adapter_mut) = adapter_as_any.downcast_mut::<RedisClusterAdapter>()
                    {
                        // adapter_mut.set_metrics(metrics_instance_arc.clone()).await.ok(); // Uncomment if method exists
                        info!(
                            "Metrics setup for RedisClusterAdapter (call set_metrics if available)"
                        );
                    } else {
                        warn!("Failed to downcast to RedisClusterAdapter for metrics setup");
                    }
                }
                AdapterDriver::Local => {
                    // Assuming LocalAdapter might have a set_metrics method
                    if let Some(adapter_mut) = adapter_as_any.downcast_mut::<LocalAdapter>() {
                        // adapter_mut.set_metrics(metrics_instance_arc.clone()).await.ok(); // Uncomment if method exists
                        info!("Metrics setup for LocalAdapter (call set_metrics if applicable)");
                    } else {
                        warn!("Failed to downcast to LocalAdapter for metrics setup");
                    }
                }
            }
        }
        Ok(Self {
            config,
            state,
            handler,
        })
    }

    async fn init(&self) -> Result<()> {
        info!("Server init sequence started.");
        // Initialize AppManager first as other components might depend on it
        self.state.app_manager.init().await?; // Assuming AppManager has an init method

        // Initialize ConnectionManager (Adapter)
        {
            // Scope for MutexGuard
            let mut connection_manager = self.state.connection_manager.lock().await;
            connection_manager.init().await; // Assuming Adapter has an init method
        }

        // Register apps from configuration
        if !self.config.app_manager.array.apps.is_empty() {
            info!(
                "Registering {} apps from configuration",
                self.config.app_manager.array.apps.len()
            );
            let apps_to_register = self.config.app_manager.array.apps.clone();
            for app in apps_to_register {
                info!("Attempting to register app: id={}, key={}", app.id, app.key);
                match self.state.app_manager.find_by_id(&app.id).await {
                    Ok(Some(_existing_app)) => {
                        info!("App {} already exists, attempting to update.", app.id);
                        if let Err(update_err) =
                            self.state.app_manager.update_app(app.clone()).await
                        {
                            error!("Failed to update existing app {}: {}", app.id, update_err);
                        } else {
                            info!("Successfully updated app: {}", app.id);
                        }
                    }
                    Ok(None) => {
                        // App does not exist, create it
                        match self.state.app_manager.create_app(app.clone()).await {
                            Ok(_) => info!("Successfully registered new app: {}", app.id),
                            Err(create_err) => {
                                error!("Failed to register new app {}: {}", app.id, create_err)
                            }
                        }
                    }
                    Err(e) => {
                        // Error trying to find the app, could be a DB issue
                        error!(
                            "Error checking existence of app {}: {}. Skipping registration/update.",
                            app.id, e
                        );
                    }
                }
            }
        }

        // Log registered apps
        match self.state.app_manager.get_apps().await {
            Ok(apps) => {
                info!("Server has {} registered apps:", apps.len());
                for app in apps {
                    info!(
                        "- App: id={}, key={}, enabled={}",
                        app.id, app.key, app.enabled
                    );
                }
            }
            Err(e) => warn!("Failed to retrieve registered apps: {}", e),
        }

        // Initialize Metrics
        if let Some(metrics) = &self.state.metrics {
            let metrics_guard = metrics.lock().await; // Lock the Mutex to get access
            if let Err(e) = metrics_guard.init().await {
                // Call init on the MetricsInterface implementor
                warn!("Failed to initialize metrics: {}", e);
            }
        }
        info!("Server init sequence completed.");
        Ok(())
    }

    fn configure_http_routes(&self) -> Router {
        let mut cors_builder = CorsLayer::new()
            .allow_methods(
                self.config
                    .cors
                    .methods
                    .iter()
                    .map(|s| Method::from_str(s).expect("Failed to parse CORS method"))
                    .collect::<Vec<_>>(),
            )
            .allow_headers(
                self.config
                    .cors
                    .allowed_headers
                    .iter()
                    .map(|s| HeaderName::from_str(s).expect("Failed to parse CORS header"))
                    .collect::<Vec<_>>(),
            );

        let use_allow_origin_any = self.config.cors.origin.contains(&"*".to_string())
            || self.config.cors.origin.contains(&"Any".to_string()) // Case-insensitive check
            || self.config.cors.origin.contains(&"any".to_string());

        if use_allow_origin_any {
            cors_builder = cors_builder.allow_origin(AllowOrigin::any());
            if self.config.cors.credentials {
                // This is a common pitfall with CORS.
                warn!(
                    "CORS config: 'Access-Control-Allow-Credentials' was true but 'Access-Control-Allow-Origin' is '*'. Forcing credentials to false to comply with CORS specification."
                );
                cors_builder = cors_builder.allow_credentials(false);
            }
            if self.config.cors.origin.len() > 1 {
                // If "*" is present with others
                warn!(
                    "CORS config: Wildcard '*' or 'Any' is present in origins list along with other specific origins. Wildcard will take precedence, allowing all origins."
                );
            }
        } else if !self.config.cors.origin.is_empty() {
            let origins = self
                .config
                .cors
                .origin
                .iter()
                .map(|s| {
                    s.parse::<HeaderValue>()
                        .expect("Failed to parse CORS origin")
                })
                .collect::<Vec<_>>();
            cors_builder = cors_builder.allow_origin(AllowOrigin::list(origins));
            // Only allow credentials if specific origins are set (not wildcard)
            cors_builder = cors_builder.allow_credentials(self.config.cors.credentials);
        } else {
            // No origins specified, and not wildcard. This usually means CORS is effectively off or very restrictive.
            warn!(
                "CORS origins list is empty and no wildcard ('*' or 'Any') is specified. CORS might be highly restrictive or disabled depending on tower-http defaults. Consider setting origins or '*' for AllowOrigin::any()."
            );
            if self.config.cors.credentials {
                warn!(
                    "CORS origins list is empty, and credentials set to true. Forcing credentials to false for safety as no origin is explicitly allowed."
                );
                cors_builder = cors_builder.allow_credentials(false);
            }
        }

        let cors = cors_builder;

        let rate_limiter_middleware_layer = if self.config.rate_limiter.enabled {
            if let Some(rate_limiter_instance) = &self.state.http_api_rate_limiter {
                let options = crate::rate_limiter::middleware::RateLimitOptions {
<<<<<<< HEAD
                    include_headers: true,               // Include X-RateLimit-* headers
                    fail_open: false,                    // If rate limiter fails, deny request
                    key_prefix: Some("api".to_string()), // Prefix for keys in store
=======
                    include_headers: true,                // Include X-RateLimit-* headers
                    fail_open: false,                     // If rate limiter fails, deny request
                    key_prefix: Some("api:".to_string()), // Prefix for keys in store
>>>>>>> 9c4bbc90
                };
                // Get trust_hops from config, default to 0 if not present
                let trust_hops = self
                    .config
                    .rate_limiter
                    .api_rate_limit
                    .trust_hops
                    .unwrap_or(0) as usize;
                let ip_key_extractor = IpKeyExtractor::new(trust_hops);

                info!(
                    "Applying custom rate limiting middleware with trust_hops: {}",
                    trust_hops
                );
                let mut rate_limit_layer =
                    crate::rate_limiter::middleware::RateLimitLayer::with_options(
                        rate_limiter_instance.clone(),
                        ip_key_extractor,
                        options,
                    )
                    .with_config_name("api_rate_limit".to_string()); // Set the config name

                // Add metrics if available
                if let Some(ref metrics) = self.state.metrics {
                    rate_limit_layer = rate_limit_layer.with_metrics(metrics.clone());
                }

                Some(rate_limit_layer)
            } else {
                warn!(
                    "Rate limiting is enabled in config, but no RateLimiter instance found in server state for HTTP API. Rate limiting will not be applied."
                );
                None
            }
        } else {
            info!("Custom HTTP API Rate limiting is disabled in configuration.");
            None
        };

        let body_limit_bytes =
            (self.config.http_api.request_limit_in_mb as usize).saturating_mul(1024 * 1024);
        debug!(
            "Configuring Axum DefaultBodyLimit to {} MB ({} bytes)",
            self.config.http_api.request_limit_in_mb, body_limit_bytes
        );

        let mut router = Router::new()
            .route("/app/{appKey}", get(handle_ws_upgrade)) // Corrected Axum path param syntax
            .route(
                "/apps/{appId}/events",
                post(events).route_layer(axum_middleware::from_fn_with_state(
                    self.handler.clone(),
                    pusher_api_auth_middleware,
                )),
            )
            .route(
                "/apps/{appId}/batch_events",
                post(batch_events).route_layer(axum_middleware::from_fn_with_state(
                    self.handler.clone(),
                    pusher_api_auth_middleware,
                )),
            )
            .route(
                "/apps/{appId}/channels",
                get(channels).route_layer(axum_middleware::from_fn_with_state(
                    self.handler.clone(),
                    pusher_api_auth_middleware,
                )),
            )
            .route(
                "/apps/{appId}/channels/{channelName}",
                get(channel).route_layer(axum_middleware::from_fn_with_state(
                    self.handler.clone(),
                    pusher_api_auth_middleware,
                )),
            )
            .route(
                "/apps/{appId}/channels/{channelName}/users",
                get(channel_users).route_layer(axum_middleware::from_fn_with_state(
                    self.handler.clone(),
                    pusher_api_auth_middleware,
                )),
            )
            .route(
                "/apps/{appId}/users/{userId}/terminate_connections",
                post(terminate_user_connections).route_layer(axum_middleware::from_fn_with_state(
                    self.handler.clone(),
                    pusher_api_auth_middleware,
                )),
            )
            .route("/usage", get(usage))
            .route("/up", get(up)) // General health check
            .route("/up/{appId}", get(up)) // App-specific health check
            .layer(DefaultBodyLimit::max(body_limit_bytes))
            .layer(cors); // Apply CORS layer

        // Apply rate limiter middleware if it was created
        if let Some(middleware) = rate_limiter_middleware_layer {
            router = router.layer(middleware);
        }

        router.with_state(self.handler.clone()) // Pass the handler state to all routes
    }

    fn configure_metrics_routes(&self) -> Router {
        Router::new()
            .route("/metrics", get(metrics))
            .with_state(self.handler.clone()) // Metrics endpoint also needs the handler for state
    }

    async fn start(&self) -> Result<()> {
        info!("Starting Sockudo server services (after init)...");

        let http_router = self.configure_http_routes();

        let middleware = tower::util::MapRequestLayer::new(rewrite_request_uri);
        let router_with_middleware = middleware.layer(http_router.clone());

        let middleware_ssl = tower::util::MapRequestLayer::new(rewrite_request_uri_ssl);
        let router_with_middleware_ssl = middleware_ssl.layer(http_router);

        let metrics_router = self.configure_metrics_routes();

        let http_addr = self.get_http_addr().await;
        let metrics_addr = self.get_metrics_addr().await;

        if self.config.ssl.enabled
            && !self.config.ssl.cert_path.is_empty()
            && !self.config.ssl.key_path.is_empty()
        {
            info!("SSL is enabled, starting HTTPS server");
            let tls_config = self.load_tls_config().await?;

            // HTTP to HTTPS redirect server
            if self.config.ssl.redirect_http {
                let http_port = self.config.ssl.http_port.unwrap_or(80);
                // Use the configured host for the redirect server binding, default to 0.0.0.0 if parsing fails
                let host_ip = self
                    .config
                    .host
                    .parse::<std::net::IpAddr>()
                    .unwrap_or_else(|_| "0.0.0.0".parse().unwrap());
                let redirect_addr = SocketAddr::from((host_ip, http_port));
                info!(
                    "Starting HTTP to HTTPS redirect server on {}",
                    redirect_addr
                );
                let https_port = self.config.port; // The main HTTPS port
                let redirect_app =
                    Router::new().fallback(move |Host(host): Host, uri: Uri| async move {
                        match make_https(&host, uri, https_port) {
                            Ok(uri_https) => Ok(Redirect::permanent(&uri_https.to_string())),
                            Err(error) => {
                                error!(error = ?error, "failed to convert URI to HTTPS for redirect");
                                Err(StatusCode::BAD_REQUEST)
                            }
                        }
                    });
                match TcpListener::bind(redirect_addr).await {
                    Ok(redirect_listener) => {
                        tokio::spawn(async move {
                            if let Err(e) = axum::serve(
                                redirect_listener,
                                redirect_app.into_make_service_with_connect_info::<SocketAddr>(),
                            )
                            .await
                            {
                                error!("HTTP redirect server error: {}", e);
                            }
                        });
                    }
                    Err(e) => warn!(
                        "Failed to bind HTTP redirect server on {}: {}. Redirect will not be available.",
                        redirect_addr, e
                    ),
                }
            }

            // Metrics server (always HTTP for Prometheus, typically)
            if self.config.metrics.enabled {
                if let Ok(metrics_listener) = TcpListener::bind(metrics_addr).await {
                    info!(
                        "Metrics server listening on http://{}",
                        metrics_addr // Clarify HTTP
                    );
                    let metrics_router_clone = metrics_router.clone(); // Clone for the new task
                    tokio::spawn(async move {
                        if let Err(e) =
                            axum::serve(metrics_listener, metrics_router_clone.into_make_service())
                                .await
                        {
                            error!("Metrics server error: {}", e);
                        }
                    });
                } else {
                    warn!(
                        "Failed to start metrics server on {}. Metrics will not be available.",
                        metrics_addr
                    );
                }
            }

            // Main HTTPS server
            info!("HTTPS server listening on https://{}", http_addr); // Clarify HTTPS
            let running = &self.state.running;
            let server = axum_server::bind_rustls(http_addr, tls_config);
            tokio::select! {
                result = server.serve(router_with_middleware_ssl.into_make_service_with_connect_info::<SocketAddr>()) => {
                    if let Err(err) = result { error!("HTTPS server error: {}", err); }
                }
                _ = self.shutdown_signal() => {
                    info!("Shutdown signal received, stopping HTTPS server...");
                    running.store(false, Ordering::SeqCst);
                    // Graceful shutdown for axum_server might be handled by its drop or a specific method if available
                }
            }
        } else {
            // HTTP only mode
            info!("SSL is not enabled, starting HTTP server");
            let http_listener = TcpListener::bind(http_addr).await?;

            // Metrics server (HTTP)
            let metrics_listener_opt = if self.config.metrics.enabled {
                match TcpListener::bind(metrics_addr).await {
                    Ok(listener) => {
                        info!("Metrics server listening on http://{}", metrics_addr);
                        Some(listener)
                    }
                    Err(e) => {
                        warn!(
                            "Failed to bind metrics server on {}: {}. Metrics will not be available.",
                            metrics_addr, e
                        );
                        None
                    }
                }
            } else {
                None
            };

            info!("HTTP server listening on http://{}", http_addr);
            let running = &self.state.running;

            if let Some(metrics_listener) = metrics_listener_opt {
                let metrics_router_clone = metrics_router.clone(); // Clone for the new task
                tokio::spawn(async move {
                    if let Err(e) =
                        axum::serve(metrics_listener, metrics_router_clone.into_make_service())
                            .await
                    {
                        error!("Metrics server error: {}", e);
                    }
                });
            }

            // Main HTTP server
            let http_server = axum::serve(
                http_listener,
                router_with_middleware.into_make_service_with_connect_info::<SocketAddr>(),
            ); // .with_graceful_shutdown(self.shutdown_signal()); // Add graceful shutdown

            tokio::select! {
                res = http_server => {
                    if let Err(err) = res { error!("HTTP server error: {}", err); }
                }
                _ = self.shutdown_signal() => {
                    info!("Shutdown signal received, stopping HTTP server...");
                    running.store(false, Ordering::SeqCst);
                }
            }
        }
        info!("Server main loop ended. Initiating final stop sequence."); // Clarified message
        Ok(())
    }

    async fn load_tls_config(&self) -> Result<RustlsConfig> {
        let cert_path = std::path::PathBuf::from(&self.config.ssl.cert_path);
        let key_path = std::path::PathBuf::from(&self.config.ssl.key_path);
        if !cert_path.exists() {
            return Err(Error::ConfigFile(format!(
                "SSL cert_path not found: {cert_path:?}"
            )));
        }
        if !key_path.exists() {
            return Err(Error::ConfigFile(format!(
                "SSL key_path not found: {key_path:?}"
            )));
        }
        RustlsConfig::from_pem_file(cert_path, key_path)
            .await
            .map_err(|e| Error::Internal(format!("Failed to load TLS configuration: {e}")))
    }

    async fn shutdown_signal(&self) {
        let ctrl_c = async {
            signal::ctrl_c()
                .await
                .expect("Failed to install Ctrl+C handler");
        };

        #[cfg(unix)]
        let terminate = async {
            signal::unix::signal(signal::unix::SignalKind::terminate())
                .expect("Failed to install signal handler")
                .recv()
                .await;
        };

        #[cfg(not(unix))]
        let terminate = std::future::pending::<()>(); // On non-Unix, this future never completes

        tokio::select! {
            _ = ctrl_c => info!("Ctrl+C received, initiating shutdown..."),
            _ = terminate => info!("Terminate signal received, initiating shutdown..."),
        }
        // The actual .stop() is called after server.start() returns in main
    }

    async fn stop(&self) -> Result<()> {
        info!("Stopping server...");
        self.state.running.store(false, Ordering::SeqCst); // Signal other tasks to stop

        let mut connections_to_cleanup: Vec<(String, WebSocketRef)> = Vec::new();

        // --- Step 1: Collect all connection identifiers ---
        // Scope for the initial lock to quickly gather connection details.
        {
            let mut connection_manager_guard = self.state.connection_manager.lock().await;
            match connection_manager_guard.get_namespaces().await {
                Ok(namespaces_vec) => {
                    // Assuming get_namespaces returns an iterable collection
                    for (app_id, namespace_obj) in namespaces_vec {
                        // The '?' operator implies this function returns a Result.
                        // Handle the Result from get_sockets appropriately.
                        match namespace_obj.get_sockets().await {
                            Ok(sockets_vec) => {
                                // Assuming get_sockets returns an iterable collection
                                for (_socket_id, ws_raw_obj) in sockets_vec {
                                    // Ensure ws_raw_obj (your 'ws') is Clone.
                                    connections_to_cleanup
                                        .push((app_id.clone(), ws_raw_obj.clone()));
                                }
                            }
                            Err(e) => {
                                // Decide how to handle errors for individual namespaces.
                                // Propagate, log, or collect errors. Here, just warning.
                                warn!(%app_id, "Failed to get sockets for namespace during shutdown: {}", e);
                                // If you used `?` here as in original, it would exit the whole function.
                                // Depending on desired behavior, you might want to collect errors or continue.
                                // For shutdown, often best-effort cleanup is preferred.
                            }
                        }
                    }
                }
                Err(e) => {
                    warn!("Failed to get namespaces during shutdown: {}", e);
                    // If get_namespaces fails, connections_to_cleanup will be empty.
                    // Consider if this error should be propagated.
                }
            }
        } // connection_manager_guard is dropped here, releasing the main lock.

        info!(
            "Collected {} connections to cleanup.",
            connections_to_cleanup.len()
        );

        // --- Step 2: Parallelize Cleanup ---
        // Each cleanup task will briefly re-acquire the lock on ConnectionManager.
        if !connections_to_cleanup.is_empty() {
            let cleanup_futures =
                connections_to_cleanup
                    .into_iter()
                    .map(|(_app_id, ws_raw_obj)| {
                        async move {
                            let mut ws = ws_raw_obj.inner.lock().await; // Lock the WebSocketRef
                            if let Err(e) = ws
                                .close(4009, "You got disconnected by the app.".to_string())
                                .await
                            {
                                error!("Failed to close WebSocket: {:?}", e);
                            }
                        }
                    });

            join_all(cleanup_futures).await;
            info!("All connection cleanup tasks have been processed.");
        } else {
            info!("No connections to cleanup.");
        }

        // Shutdown cleanup workers
        // Note: We can't shutdown workers here because we can't move handles out of self.state
        // The cleanup workers will be shutdown when the server process ends
        if self.state.cleanup_worker_handles.is_some() {
            info!("Cleanup system will shutdown when server process ends");
        }

        // Disconnect from backend services
        {
            let mut cache_manager_locked = self.state.cache_manager.lock().await;
            if let Err(e) = cache_manager_locked.disconnect().await {
                warn!("Error disconnecting cache manager: {}", e);
            }
        }
        if let Some(queue_manager_arc) = &self.state.queue_manager
            && let Err(e) = queue_manager_arc.disconnect().await
        {
            warn!("Error disconnecting queue manager: {}", e);
        }
        // Add disconnect for app_manager if it has such a method
        // self.state.app_manager.disconnect().await?;

        info!(
            "Waiting for shutdown grace period: {} seconds",
            self.config.shutdown_grace_period
        );
        tokio::time::sleep(Duration::from_secs(self.config.shutdown_grace_period)).await;
        info!("Server stopped");
        Ok(())
    }
}

#[tokio::main]
async fn main() -> Result<()> {
    // Parse command line arguments first - this handles --help and --version without any other output
    let args = Args::parse();

    // Initialize crypto provider at the very beginning for any TLS usage (HTTPS or Redis TLS)
    rustls::crypto::ring::default_provider()
        .install_default()
        .map_err(|e| {
            Error::Internal(format!("Failed to install default crypto provider: {e:?}"))
        })?;

    // --- Early Logging Initialization with Reload Support ---
    // We initialize logging early based on the DEBUG env var so we can use logging macros
    // throughout the configuration loading process. We use the reload functionality to
    // allow updating both the filter and fmt layer configuration after loading the full config.
    // Helper function to get log directive based on debug mode
    fn get_log_directive(is_debug: bool) -> String {
        if is_debug {
            std::env::var("SOCKUDO_LOG_DEBUG")
                .unwrap_or_else(|_| "info,sockudo=debug,tower_http=debug".to_string())
        } else {
            std::env::var("SOCKUDO_LOG_PROD").unwrap_or_else(|_| "info".to_string())
        }
    }

    // Check both DEBUG_MODE and DEBUG env vars, with DEBUG taking precedence (same as options.rs)
    let initial_debug_from_env = if std::env::var("DEBUG").is_ok() {
        // DEBUG env var takes precedence
        utils::parse_bool_env("DEBUG", false)
    } else {
        // Fallback to DEBUG_MODE
        utils::parse_bool_env("DEBUG_MODE", false)
    };

    // Check for early JSON format request from environment variables only
    let use_json_format = std::env::var("LOG_OUTPUT_FORMAT").as_deref() == Ok("json");

    // Initialize tracing
    let (filter_reload_handle, fmt_reload_handle) = if use_json_format {
        // JSON format - initialize directly without reload capability
        let initial_log_directive = get_log_directive(initial_debug_from_env);
        let initial_env_filter = EnvFilter::try_from_default_env()
            .unwrap_or_else(|_| EnvFilter::new(initial_log_directive));

        tracing_subscriber::fmt()
            .json()
            .with_target(utils::parse_bool_env("LOG_INCLUDE_TARGET", true))
            .with_file(initial_debug_from_env)
            .with_line_number(initial_debug_from_env)
            .with_env_filter(initial_env_filter)
            .init();

        info!("Initial logging initialized: JSON format");
        (None, None) // No reload handles for JSON format
    } else {
        // Human format - use reload system
        let initial_log_directive = get_log_directive(initial_debug_from_env);
        let initial_env_filter = EnvFilter::try_from_default_env()
            .unwrap_or_else(|_| EnvFilter::new(initial_log_directive));

        // Create both filter and fmt layers with reload support
        let (filter_layer, filter_reload_handle) = reload::Layer::new(initial_env_filter);

        // Create initial fmt layer based on debug setting
        let initial_fmt_layer = fmt::layer()
            .with_target(true)
            .with_file(initial_debug_from_env)
            .with_line_number(initial_debug_from_env);

        let (fmt_layer, fmt_reload_handle) = reload::Layer::new(initial_fmt_layer);

        // Build the subscriber with reloadable layers
        tracing_subscriber::registry()
            .with(filter_layer)
            .with(fmt_layer)
            .init();

        info!(
            "Initial logging initialized: Human format with DEBUG={}",
            initial_debug_from_env
        );

        (Some(filter_reload_handle), Some(fmt_reload_handle))
    };

    // --- Configuration Loading Order ---
    // 1. Start with defaults
    let mut config = ServerOptions::default();
    info!("Starting with default configuration");

    // 2. Load default config file if it exists (overrides defaults)
    match ServerOptions::load_from_file("config/config.json").await {
        Ok(file_config) => {
            config = file_config;
            info!("Loaded configuration from config/config.json");
        }
        Err(e) => {
            info!("No config/config.json found or failed to load: {e}. Using defaults.");
        }
    }

    // 3. Load --config file if provided (overrides previous config)
    if let Some(config_path) = args.config {
        match ServerOptions::load_from_file(&config_path).await {
            Ok(file_config) => {
                config = file_config;
                info!(
                    "Successfully loaded and applied configuration from {}",
                    config_path
                );
            }
            Err(e) => {
                error!(
                    "Failed to load configuration file {}: {}. Continuing with previously loaded config.",
                    config_path, e
                );
            }
        }
    }

    // 4. Apply ALL environment variables (highest priority - overrides everything)
    match config.override_from_env().await {
        Ok(_) => {
            info!("Applied environment variable overrides");
        }
        Err(e) => {
            error!("Failed to override config from environment: {e}");
        }
    }

    // --- Update logging configuration if needed ---
    // For JSON format (env var only), no runtime updates needed as it was initialized early
    // For human format, we can update colors and target settings
    if let (Some(filter_handle), Some(fmt_handle)) = (filter_reload_handle, fmt_reload_handle) {
        // Human format - use reload for updates
        let needs_logging_update =
            config.debug != initial_debug_from_env || config.logging.is_some();

        if needs_logging_update {
            if config.debug != initial_debug_from_env {
                info!(
                    "Debug mode changed from {} to {} after loading configuration, updating logger",
                    initial_debug_from_env, config.debug
                );
            }

            if config.logging.is_some() {
                info!("Custom logging configuration detected, updating logger format");
            }

            let new_log_directive = get_log_directive(config.debug);
            let new_env_filter = EnvFilter::try_from_default_env()
                .unwrap_or_else(|_| EnvFilter::new(new_log_directive));

            // Reload the filter with the new configuration
            if let Err(e) = filter_handle.reload(new_env_filter) {
                error!("Failed to reload logging filter: {}", e);
            } else {
                debug!(
                    "Successfully updated logging filter for debug={}",
                    config.debug
                );
            }

            // Create new fmt layer based on logging configuration (human format only)
            let new_fmt_layer = match &config.logging {
                Some(logging_config) => {
                    info!(
                        "Using human-readable log format with colors_enabled={}",
                        logging_config.colors_enabled
                    );
                    fmt::layer()
                        .with_ansi(logging_config.colors_enabled)
                        .with_target(logging_config.include_target)
                        .with_file(config.debug)
                        .with_line_number(config.debug)
                }
                None => {
                    // Backward compatibility: use existing behavior exactly
                    fmt::layer()
                        .with_target(true)
                        .with_file(config.debug)
                        .with_line_number(config.debug)
                }
            };

            if let Err(e) = fmt_handle.reload(new_fmt_layer) {
                error!("Failed to reload fmt layer: {}", e);
            } else {
                debug!("Successfully updated fmt layer");
            }
        }
    } else if use_json_format {
        info!("Logging was initialized with JSON format via environment variable");
    }

    info!(
        "Configuration loading complete. Debug mode: {}. Effective RUST_LOG/default filter: '{}'",
        config.debug,
        EnvFilter::try_from_default_env()
            .map(|f| f.to_string())
            .unwrap_or("None".to_string())
    );

    // --- Rest of the application logic ---
    info!("Starting Sockudo server initialization process with resolved configuration...");

    let server = match SockudoServer::new(config).await {
        // Pass the fully resolved config
        Ok(s) => s,
        Err(e) => {
            error!("Failed to create server instance: {}", e);
            return Err(e);
        }
    };

    if let Err(e) = server.init().await {
        error!("Failed to initialize server components: {}", e);
        return Err(e);
    }

    info!("Starting Sockudo server main services...");
    if let Err(e) = server.start().await {
        error!("Server runtime error: {}", e);
        // Attempt to stop server components even if start failed or exited with error
        if let Err(stop_err) = server.stop().await {
            error!("Error during server stop after runtime error: {}", stop_err);
        }
        return Err(e); // Propagate the original runtime error
    }

    // This part is reached if server.start() completes without error (e.g., due to shutdown signal)
    info!("Server main services concluded. Performing final shutdown...");
    if let Err(e) = server.stop().await {
        error!("Error during final server stop: {}", e);
    }

    info!("Sockudo server shutdown complete.");
    Ok(())
}

fn make_https(host: &str, uri: Uri, https_port: u16) -> core::result::Result<Uri, BoxError> {
    let mut parts = uri.into_parts();
    parts.scheme = Some(http::uri::Scheme::HTTPS); // Use HTTPS scheme

    // Ensure path_and_query is present, default to "/"
    if parts.path_and_query.is_none() {
        parts.path_and_query = Some("/".parse().unwrap());
    }

    // Correctly parse host and replace/add port for HTTPS
    let authority_val: Authority = host
        .parse()
        .map_err(|e| format!("Failed to parse host '{host}' into authority: {e}"))?;

    let bare_host_str = authority_val.host(); // Get just the host part

    // Construct new authority with the HTTPS port
    parts.authority = Some(
        format!("{bare_host_str}:{https_port}")
            .parse()
            .map_err(|e| {
                format!("Failed to create new authority '{bare_host_str}:{https_port}': {e}")
            })?,
    );

    Uri::from_parts(parts).map_err(Into::into)
}<|MERGE_RESOLUTION|>--- conflicted
+++ resolved
@@ -693,15 +693,9 @@
         let rate_limiter_middleware_layer = if self.config.rate_limiter.enabled {
             if let Some(rate_limiter_instance) = &self.state.http_api_rate_limiter {
                 let options = crate::rate_limiter::middleware::RateLimitOptions {
-<<<<<<< HEAD
-                    include_headers: true,               // Include X-RateLimit-* headers
-                    fail_open: false,                    // If rate limiter fails, deny request
-                    key_prefix: Some("api".to_string()), // Prefix for keys in store
-=======
                     include_headers: true,                // Include X-RateLimit-* headers
                     fail_open: false,                     // If rate limiter fails, deny request
                     key_prefix: Some("api:".to_string()), // Prefix for keys in store
->>>>>>> 9c4bbc90
                 };
                 // Get trust_hops from config, default to 0 if not present
                 let trust_hops = self
